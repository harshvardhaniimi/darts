--- conflicted
+++ resolved
@@ -6,11 +6,7 @@
 
 from ..timeseries import TimeSeries
 from ..logging import raise_log, get_logger, raise_if_not, raise_if
-<<<<<<< HEAD
-from typing import List, Callable, TypeVar, Iterator
-=======
 from typing import List, Callable, TypeVar, Iterator, Tuple
->>>>>>> d8dac232
 from IPython import get_ipython
 from tqdm import tqdm
 from tqdm.notebook import tqdm as tqdm_notebook
@@ -213,9 +209,6 @@
                      '`overlap_end` set to `False`.', logger)
 
 
-<<<<<<< HEAD
-def _parallel_apply(iterator: Iterator, fn: Callable, n_jobs: int = 1, fn_args=None, fn_kwargs=None) -> List:
-=======
 def _parallel_apply(iterator: Iterator[Tuple], fn: Callable, n_jobs: int, fn_args, fn_kwargs) -> List:
     """
     Utility function that parallelise the execution of a function over an Iterator
@@ -239,7 +232,6 @@
 
     """
 
->>>>>>> d8dac232
     returned_data = Parallel(n_jobs=n_jobs)(delayed(fn)(*sample, *fn_args, **fn_kwargs)
                                             for sample in iterator)
     return returned_data