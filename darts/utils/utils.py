"""
Additional util functions
-------------------------
"""
import pandas as pd

from ..timeseries import TimeSeries
from ..logging import raise_log, get_logger, raise_if_not, raise_if
from typing import List, Callable, TypeVar, Iterator, Tuple
from IPython import get_ipython
from tqdm import tqdm
from tqdm.notebook import tqdm as tqdm_notebook
from functools import wraps
from types import SimpleNamespace
from inspect import signature, Parameter, getcallargs
from enum import Enum
from joblib import Parallel, delayed

logger = get_logger(__name__)


# Enums
class SeasonalityMode(Enum):
    MULTIPLICATIVE = 'multiplicative'
    ADDITIVE = 'additive'
    NONE = None


class TrendMode(Enum):
    LINEAR = 'linear'
    EXPONENTIAL = 'exponential'


class ModelMode(Enum):
    MULTIPLICATIVE = 'multiplicative'
    ADDITIVE = 'additive'


# TODO: we do not check the time index here
def retain_period_common_to_all(series: List[TimeSeries]) -> List[TimeSeries]:
    """
    Trims all series in the provided list, if necessary, so that the returned time series have
    a common span (corresponding to largest time sub-interval common to all series).
    Parameters
    ----------
    series
        The list of series to consider.
    Raises
    ------
    ValueError
        If no common time sub-interval exists
    Returns
    -------
    List[TimeSeries]
        A list of series, where each series have the same span
    """

    last_first = max(map(lambda s: s.start_time(), series))
    first_last = min(map(lambda s: s.end_time(), series))

    if last_first >= first_last:
        raise_log(ValueError('The provided time series must have nonzero overlap'), logger)

    return list(map(lambda s: s.slice(last_first, first_last), series))


def _build_tqdm_iterator(iterable, verbose, **kwargs):
    """
    Build an iterable, possibly using tqdm (either in notebook or regular mode)
    Parameters
    ----------
    iterable
    verbose
    total
        Length of the iterator, helps in cases where tqdm is not detecting the total length.
<<<<<<< HEAD
=======

>>>>>>> d8dac232
    Returns
    -------
    """

    def _isnotebook():
        try:
            shell = get_ipython().__class__.__name__
            if shell == 'ZMQInteractiveShell':
                return True  # Jupyter notebook or qtconsole
            elif shell == 'TerminalInteractiveShell':
                return False  # Terminal running IPython
            else:
                return False  # Other type (?)
        except NameError:
            return False  # Probably standard Python interpreter

    if verbose:
        if _isnotebook():
            iterator = tqdm_notebook(iterable, **kwargs)
        else:
            iterator = tqdm(iterable, **kwargs)

    else:
        iterator = iterable
    return iterator


# Types for sanity checks decorator
A = TypeVar('A')
B = TypeVar('B')
T = TypeVar('T')


def _with_sanity_checks(*sanity_check_methods: str) -> Callable[[Callable[[A, B], T]], Callable[[A, B], T]]:
    """
    Decorator allowing to specify some sanity check method(s) to be used on a class method.
    The decorator guarantees that args and kwargs from the method to sanitize will be available in the
    sanity check methods as specified in the sanitized method's signature, irrespective of how it was called.
    Parameters
    ----------
    *sanity_check_methods
        one or more sanity check methods that will be called with all the parameter of the decorated method.
    Returns
    -------
    A Callable corresponding to the decorated method.
    Examples
    --------
    class Model:
        def _a_sanity_check(self, *args, **kwargs):
            raise_if_not(kwargs['b'] == kwargs['c'], 'b must equal c', logger)
        @_with_sanity_checks("_a_sanity_check")
        def fit(self, a, b=0, c=0):
            # at this point we can safely assume that 'b' and 'c' are equal...
            ...
    """
    def decorator(method_to_sanitize: Callable[[A, B], T]) -> Callable[[A, B], T]:
        @wraps(method_to_sanitize)
        def sanitized_method(self, *args: A, **kwargs: B) -> T:
            for sanity_check_method in sanity_check_methods:
                # Convert all arguments into keyword arguments
                all_as_kwargs = getcallargs(method_to_sanitize, self, *args, **kwargs)

                # Then separate args from kwargs according to the function's signature
                only_args = all_as_kwargs.copy()
                only_kwargs = all_as_kwargs.copy()

                for param_name, param in signature(method_to_sanitize).parameters.items():
                    if param.default == Parameter.empty and param.kind != Parameter.VAR_POSITIONAL:
                        only_kwargs.pop(param_name)
                    else:
                        only_args.pop(param_name)

                only_args.pop('self')

                getattr(self, sanity_check_method)(*only_args.values(), **only_kwargs)
            return method_to_sanitize(self, *only_args.values(), **only_kwargs)
        return sanitized_method
    return decorator


def _historical_forecasts_general_checks(series, kwargs):
    """
    Performs checks common to ForecastingModel and RegressionModel backtest() methods
    Parameters
    ----------
    series
        Either series when called from ForecastingModel, or target_series if called from RegressionModel
    signature_params
        A dictionary of the signature parameters of the calling method, to get the default values
        Typically would be signature(self.backtest).parameters
    kwargs
        Params specified by the caller of backtest(), they take precedence over the arguments' default values
    """

    # parse kwargs
    n = SimpleNamespace(**kwargs)

    # check forecast horizon
    forecast_horizon = n.forecast_horizon
    raise_if_not(forecast_horizon > 0, 'The provided forecasting horizon must be a positive integer.', logger)

    # check stride
    stride = n.stride
    raise_if_not(stride > 0, 'The provided stride parameter must be a positive integer.', logger)

    # check start parameter
    if hasattr(n, 'start'):
        if isinstance(n.start, float):
            raise_if_not(n.start >= 0.0 and n.start < 1.0, '`start` should be between 0.0 and 1.0.', logger)
        elif isinstance(n.start, pd.Timestamp):
            raise_if(n.start not in series, '`start` timestamp must be an entry in the time series\' time index')
            raise_if(n.start == series.end_time(), '`start` timestamp is the last timestamp of the series', logger)
        elif isinstance(n.start, int):
            raise_if_not(n.start >= 0, logger)
            raise_if(n.start > len(series), '`start` index should be smaller than length of the series', logger)
        else:
            raise_log(TypeError("`start` needs to be either `float`, `int` or `pd.Timestamp`"), logger)

    start = series.get_timestamp_at_point(n.start)

    # check start parameter
    raise_if(start == series.end_time(), '`start` timestamp is the last timestamp of the series', logger)
    raise_if(start == series.start_time(),
             '`start` corresponds to the first timestamp of the series, resulting in empty training set',
             logger)

    # check that overlap_end and start together form a valid combination
    overlap_end = n.overlap_end

    if not overlap_end:
        raise_if_not(start + series.freq() * forecast_horizon in series,
                     '`start` timestamp is too late in the series to make any predictions with'
                     '`overlap_end` set to `False`.', logger)


def _parallel_apply(iterator: Iterator[Tuple], fn: Callable, n_jobs: int, fn_args, fn_kwargs) -> List:
    """
    Utility function that parallelise the execution of a function over an Iterator
<<<<<<< HEAD
=======

>>>>>>> d8dac232
    Parameters
    ----------
    iterator (Iterator[Tuple])
        Iterator which returns tuples of input value to feed to fn. Constant `args` and `kwargs` should passed through
        `fn_args` and  `fn_kwargs` respectively.
    fn (Callable)
        The function to be parallelized.
    n_jobs (int)
        The number of jobs to run in parallel. Defaults to `1` (sequential). Setting the parameter to `-1` means using
        all the available processors.
        Note: for a small amount of data, the parallelisation overhead could end up increasing the total
        required amount of time.
    fn_args
        Additional arguments for each `fn()` call
    fn_kwargs
        Additional keyword arguments for each `fn()` call
<<<<<<< HEAD
=======

>>>>>>> d8dac232
    """

    returned_data = Parallel(n_jobs=n_jobs)(delayed(fn)(*sample, *fn_args, **fn_kwargs)
                                            for sample in iterator)
    return returned_data<|MERGE_RESOLUTION|>--- conflicted
+++ resolved
@@ -73,10 +73,9 @@
     verbose
     total
         Length of the iterator, helps in cases where tqdm is not detecting the total length.
-<<<<<<< HEAD
-=======
-
->>>>>>> d8dac232
+    total
+        Length of the iterator, helps in cases where tqdm is not detecting the total length.
+
     Returns
     -------
     """
@@ -215,10 +214,7 @@
 def _parallel_apply(iterator: Iterator[Tuple], fn: Callable, n_jobs: int, fn_args, fn_kwargs) -> List:
     """
     Utility function that parallelise the execution of a function over an Iterator
-<<<<<<< HEAD
-=======
-
->>>>>>> d8dac232
+
     Parameters
     ----------
     iterator (Iterator[Tuple])
@@ -235,10 +231,7 @@
         Additional arguments for each `fn()` call
     fn_kwargs
         Additional keyword arguments for each `fn()` call
-<<<<<<< HEAD
-=======
-
->>>>>>> d8dac232
+
     """
 
     returned_data = Parallel(n_jobs=n_jobs)(delayed(fn)(*sample, *fn_args, **fn_kwargs)
